import copy
import os
import sys
import time
from pathlib import Path
from typing import Tuple, Optional, List

import numpy as np
import open3d
import tqdm

import segmentation
import utilities.HDBSCANConfig


def get_points_and_labels(data_path: Path) -> Tuple[np.ndarray, Optional[np.ndarray]]:
    if data_path.suffix in [".ply", ".pcd"]:
        print("Loading point cloud...")
        pcd: open3d.geometry.PointCloud = open3d.io.read_point_cloud(str(data_path))
        downsample: bool = False
        if downsample:
            voxel_size = 0.01
            print(f"Downsampling point cloud using voxel size {voxel_size}")
            pcd = pcd.voxel_down_sample(voxel_size)
        print(f"Loaded point cloud with {len(pcd.points)} points at {data_path}")

        normals = np.asarray(pcd.normals) if pcd.has_normals() else np.zeros(shape=(len(pcd.points), 3))
        return np.hstack((np.asarray(pcd.points), normals, np.asarray(pcd.colors))), None

    elif data_path.suffix == ".npy":
        print(f"Loading npy data file {data_path.name}")
        data = np.load(data_path)
        assert data.shape[1] == 10
        return data[:, :9], data[:, 9]

    print("Loading failed.")


def execute():
    # extract_clusters()

    # execute_hdbscan_on_S3DIS()
<<<<<<< HEAD
    #execute_obrg_on_S3DIS()

    # pointnet_checkpoint_path = "C:\\Users\\admin\\gabriel-master-thesis\\master-thesis-segmentation\\pointnetexternal\\log\\sem_seg\\pointnet2_sem_seg\\checkpoints\\pretrained_original_coords_colors.pth"
    # pointcloud_path = Path("E:\\etvr_datasets\\ruimte_ETVR-preprocessed-lower-only.ply")
    # result_directory = Path("C:\\Users\\admin\\gabriel-master-thesis\\master-thesis-segmentation\\results\\pointnetv2\\office")

    # points, colors, normals, _ = get_points_and_labels(pointcloud_path, down_sample_voxel_size=0.0)
    # segmentation.pointnetv2(model_checkpoint_path=pointnet_checkpoint_path,
    #                         points=points,
    #                         normals=None,
    #                        colors=colors,
    #                        working_directory=result_directory,
    #                        visualize_raw_classifications=True,
    #                        create_segmentations=False,
    #                        segmentation_max_distance=0.02)

    config = utilities.HDBSCANConfig.HDBSCANConfigAndResult(
        pcd_path="C:\\Users\\admin\\gabriel-master-thesis\\master-thesis-reconstruction\\data\\etvr\\training_complex_downsampled_001_incl_oriented_normals.ply",
        min_cluster_size=125,
        min_samples=200,
        include_normals=True,
        include_colors=False,
        visualize=True
    )

    classifications = np.load("C:\\Users\\admin\\gabriel-master-thesis\\master-thesis-segmentation\\results\\pointnext\\training-complex\\training_complex_downsampled_001_incl_oriented_normals_1718011697.0712814_classifications.npy")
    n_values = np.max(classifications) + 1
    classifications_one_hot = np.eye(n_values)[classifications]
    pcd: open3d.geometry.PointCloud = open3d.io.read_point_cloud(config.pcd_path)
    points = np.hstack((np.asarray(pcd.points), np.asarray(pcd.normals), np.asarray(pcd.colors), classifications_one_hot))
    segmentation.hdbscan(points, config, verbose=True)
    results_folder = Path("C:\\Users\\admin\\gabriel-master-thesis\\master-thesis-segmentation\\results\\hdbscan_incl_pointnext")
    utilities.HDBSCANConfig.write_multiple([config], results_folder.joinpath("result.txt"), delimiter="\n")
    np.save(results_folder.joinpath("cluster_per_point.npy"), config.clusters)
    print("Done!")


def extract_clusters():
    folder_path = Path("C:\\Users\\admin\\gabriel-master-thesis\\master-thesis-segmentation\\results\\pointnext")
    file_path = "ruimte_ETVR-preprocessed_1718021719.7522366_classifications.npy"
    classifications = np.load(folder_path.joinpath(file_path))
    pcd_file = file_path.replace("classifications.npy", "pcd.ply")
    pcd = open3d.io.read_point_cloud(str(folder_path.joinpath(pcd_file)))
    points = np.asarray(pcd.points)
=======

    pcd_path = Path("E:\\etvr_datasets\\Zuidberg-preprocessed-clean.ply")
    points, labels = get_points_and_labels(pcd_path)
    # execute_hdbscan_on_data(segmentation.CLASS_COLORS, None, points, pcd_path.stem)
    # execute_obrg_on_S3DIS()

    pointnet_checkpoint_path = ("C:\\Users\\ETVR\\Documents\\gabriel-master-thesis\\master-thesis-segmentation\\pointnetexternal"
                                "\\log\\sem_seg\\pointnet2_sem_seg\\checkpoints\\pretrained_original_coords_colors.pth")

    segmentation.pointnetv2(pointnet_checkpoint_path, points=points[:, :3], colors=points[:, 6:9], normals=None,
                            working_directory="E:\\thesis-results\\segmentation\\pointnetv2\\zuidberg",
                            visualize_raw_classifications=True, create_segmentations=True,
                            segmentation_max_distance=0.02)
>>>>>>> 31ff7274

    start_time = time.time()
    clusters, cluster_per_point_raw = segmentation.extract_clusters_from_labelled_points_multicore(points, classifications,
                                                                                               max_distance=0.05)
    clusters_dest = folder_path.joinpath(file_path.replace("classifications.npy", "clusters.npy"))
    np.save(clusters_dest, cluster_per_point_raw)

    cluster_sizes = [len(i) for i in clusters]
    print(f"Cluster sizes: min {np.min(cluster_sizes)}, max {np.max(cluster_sizes)}, avg {np.average(cluster_sizes)}, median {np.median(cluster_sizes)}")
    print("Saved clusters. Total time taken: {:.2f}".format(time.time() - start_time))

    stats_path = folder_path.joinpath(file_path.replace("classifications.npy", "stats.txt"))
    with open(stats_path, "a") as f:
        f.write("Clustering time:" + str(time.time() - start_time) + "\n")

    rng = np.random.default_rng()
    colors = rng.random(size=(len(clusters), 3))
    pcd = open3d.geometry.PointCloud(open3d.utility.Vector3dVector(points))
    pcd.colors = open3d.utility.Vector3dVector(colors[cluster_per_point_raw])
    open3d.visualization.draw_geometries([pcd])


def execute_hdbscan_on_S3DIS():
    data_path = "C:\\Users\\ETVR\\Documents\\gabriel-master-thesis\\master-thesis-segmentation\\data\\s3dis_npy_incl_normals"

    start_index = 48
    all_files = sorted(os.listdir(data_path))

    area = None

    if area is not None:
        all_files = [i for i in all_files if f"Area_{area}" in i]

    for npy_file in tqdm.tqdm(all_files[start_index:], desc=f"Clustering S3DIS area {area}"):
        current_file_path = Path(data_path).joinpath(str(npy_file))
        if not current_file_path.suffix == ".npy":
            continue

        points, labels = get_points_and_labels(current_file_path)
        execute_hdbscan_on_data(segmentation.CLASS_COLORS, labels, points, str(current_file_path.stem))


def execute_hdbscan_on_data(class_colors: list,
                            labels: Optional[np.ndarray],
                            points: np.ndarray,
                            dataset_name_override: str = ""):
    normalize_coordinates = False
    if normalize_coordinates:
        min_coords = np.min(points[:, :3], axis=0)
        points[:, :3] -= min_coords
        max_coords = np.max(points[:, :3], axis=0)
        points[:, :3] /= max_coords
    hdbscan_config_path = "C:\\Users\\ETVR\\Documents\\gabriel-master-thesis\\master-thesis-segmentation\\results\\office\\hdbscan\\config.json"
    hdbscan_config_path = Path(hdbscan_config_path)

    if not hdbscan_config_path.exists():
        raise FileNotFoundError(hdbscan_config_path)

    result_path = hdbscan_config_path.parent.joinpath("results.csv")
    hdbscan_configs = utilities.HDBSCANConfig.read_from_file_multiple(hdbscan_config_path, dataset_name_override)
    for i in tqdm.trange(len(hdbscan_configs), desc="Executing HDBSCANs..."):
        current_time = time.time()
        config = hdbscan_configs[i]
        segmentation.hdbscan(points, config, verbose=False)
        np.save(result_path.parent.joinpath(f"cluster_per_point-{current_time}.npy"), config.clusters)
        if labels is not None and config.clusters is not None:
            cluster_label_map = config.assign_labels_to_clusters(labels=labels, verbose=False)
            if config.visualize:
                pcd = open3d.geometry.PointCloud(open3d.utility.Vector3dVector(points[:, :3]))
                class_colors_np = np.array([a[1] for a in class_colors])
                colors = class_colors_np[cluster_label_map[config.clusters]]
                pcd.colors = open3d.utility.Vector3dVector(colors)
                open3d.visualization.draw_geometries([pcd])

            np.save(result_path.parent.joinpath(f"label_per_point-{current_time}.npy"), cluster_label_map[config.clusters])

    utilities.HDBSCANConfig.write_multiple(hdbscan_configs, result_path, delimiter=";")


def execute_obrg_on_S3DIS():
    data_path = "C:\\Users\\Gabi\\master-thesis\\master-thesis-segmentation\\data\\"
    start_index = 0
    end_index = None

    files = sorted(os.listdir(data_path))
    if end_index is None:
        end_index = len(files)
    files = files[start_index:end_index]

    for npy_file in tqdm.tqdm(files, desc="Clustering S3DIS point clouds..."):
        current_file_path = Path(data_path).joinpath(str(npy_file))
        if not current_file_path.suffix == ".npy":
            continue

        points, labels = get_points_and_labels(current_file_path)
        execute_obrg_on_data(points, labels, visualize=True)


def execute_obrg_on_data(points: np.ndarray, labels: Optional[np.ndarray], visualize: bool = True):
    assert points.ndim == 2
    assert points.shape[1] == 9
    assert points.shape[0] > 0

    octree = segmentation.octree_based_region_growing(points,
                                                      initial_voxel_size=0.1,
                                                      # Subdivision parameters
                                                      subdivision_residual_threshold=0.001,
                                                      subdivision_full_threshold=4,
                                                      subdivision_minimum_voxel_size=0.01,

                                                      # Region growing parameters
                                                      minimum_valid_segment_size=20,
                                                      region_growing_residual_threshold=0.95,
                                                      growing_normal_deviation_threshold_degrees=90,

                                                      # Region refining / refinement parameter
                                                      refining_normal_deviation_threshold_degrees=30,
                                                      general_refinement_buffer_size=0.02,
                                                      fast_refinement_planar_distance_threshold=0.02,
                                                      fast_refinement_distance_threshold=0.05,
                                                      fast_refinement_planar_amount_threshold=0.8,
                                                      visualize=True)

    if labels is not None:
        cluster_label_map = octree.assign_labels_to_clusters(classes=segmentation.CLASSES, labels=labels)
        if visualize:
            pcd = open3d.geometry.PointCloud(open3d.utility.Vector3dVector(points[:, :3]))
            class_colors_np = np.array([a[1] for a in segmentation.CLASS_COLORS])
            colors = class_colors_np[cluster_label_map[octree.segment_index_per_point]]
            pcd.colors = open3d.utility.Vector3dVector(colors)
            open3d.visualization.draw_geometries([pcd])


if __name__ == '__main__':
    execute()<|MERGE_RESOLUTION|>--- conflicted
+++ resolved
@@ -40,7 +40,6 @@
     # extract_clusters()
 
     # execute_hdbscan_on_S3DIS()
-<<<<<<< HEAD
     #execute_obrg_on_S3DIS()
 
     # pointnet_checkpoint_path = "C:\\Users\\admin\\gabriel-master-thesis\\master-thesis-segmentation\\pointnetexternal\\log\\sem_seg\\pointnet2_sem_seg\\checkpoints\\pretrained_original_coords_colors.pth"
@@ -85,21 +84,6 @@
     pcd_file = file_path.replace("classifications.npy", "pcd.ply")
     pcd = open3d.io.read_point_cloud(str(folder_path.joinpath(pcd_file)))
     points = np.asarray(pcd.points)
-=======
-
-    pcd_path = Path("E:\\etvr_datasets\\Zuidberg-preprocessed-clean.ply")
-    points, labels = get_points_and_labels(pcd_path)
-    # execute_hdbscan_on_data(segmentation.CLASS_COLORS, None, points, pcd_path.stem)
-    # execute_obrg_on_S3DIS()
-
-    pointnet_checkpoint_path = ("C:\\Users\\ETVR\\Documents\\gabriel-master-thesis\\master-thesis-segmentation\\pointnetexternal"
-                                "\\log\\sem_seg\\pointnet2_sem_seg\\checkpoints\\pretrained_original_coords_colors.pth")
-
-    segmentation.pointnetv2(pointnet_checkpoint_path, points=points[:, :3], colors=points[:, 6:9], normals=None,
-                            working_directory="E:\\thesis-results\\segmentation\\pointnetv2\\zuidberg",
-                            visualize_raw_classifications=True, create_segmentations=True,
-                            segmentation_max_distance=0.02)
->>>>>>> 31ff7274
 
     start_time = time.time()
     clusters, cluster_per_point_raw = segmentation.extract_clusters_from_labelled_points_multicore(points, classifications,
@@ -120,7 +104,6 @@
     pcd = open3d.geometry.PointCloud(open3d.utility.Vector3dVector(points))
     pcd.colors = open3d.utility.Vector3dVector(colors[cluster_per_point_raw])
     open3d.visualization.draw_geometries([pcd])
-
 
 def execute_hdbscan_on_S3DIS():
     data_path = "C:\\Users\\ETVR\\Documents\\gabriel-master-thesis\\master-thesis-segmentation\\data\\s3dis_npy_incl_normals"
